--- conflicted
+++ resolved
@@ -15,9 +15,7 @@
     str
         Azure AD access token for authentication.
 
-<<<<<<< HEAD
 def create_agent_client() -> AzureAIAgentClient:
-=======
     Notes
     -----
     This function creates a new credential instance for each call.
@@ -36,7 +34,6 @@
 
 
 def create_agent_client_for_devui() -> AzureAIAgentClient:
->>>>>>> a62b5bae
     """
     Create an AzureAIAgentClient for DevUI lazy loading (non-context-managed).
 
