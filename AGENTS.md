--- conflicted
+++ resolved
@@ -53,29 +53,11 @@
 │       ├── clients.py # contains shared client code for AI Foundry
 │       ├── agents/ # contains core agent/workflow definitions
 │       │   ├── __init__.py
-<<<<<<< HEAD
 │       │   ├── budget_analyst.py
 │       │   ├── catering_coordinator.py
 │       │   ├── event_coordinator.py
 │       │   ├── logistics_manager.py
 │       │   └── venue_specialist.py
-=======
-│       │   ├── budget_analyst/
-│       │   │   ├── __init__.py
-│       │   │   └── agent.py
-│       │   ├── catering_coordinator/
-│       │   │   ├── __init__.py
-│       │   │   └── agent.py
-│       │   ├── event_coordinator/
-│       │   │   ├── __init__.py
-│       │   │   └── agent.py
-│       │   ├── logistics_manager/
-│       │   │   ├── __init__.py
-│       │   │   └── agent.py
-│       │   └── venue_specialist/
-│       │       ├── __init__.py
-│       │       └── agent.py
->>>>>>> b558bd6c
 │       ├── prompts/ # contains system prompts for each agent
 │       │   ├── __init__.py
 │       │   ├── budget_analyst.py
